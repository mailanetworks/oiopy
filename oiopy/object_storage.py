--- conflicted
+++ resolved
@@ -479,10 +479,8 @@
         sysmeta['id'] = meta[object_headers['id']]
         sysmeta['version'] = meta[object_headers['version']]
         sysmeta['policy'] = meta[object_headers['policy']]
-<<<<<<< HEAD
         sysmeta['chunk_method'] = meta[object_headers['chunk_method']]
-=======
->>>>>>> 70b4f678
+
 
         rain_security = len(raw_chunks[0]["pos"].split(".")) == 2
 
@@ -505,10 +503,8 @@
         hdrs[object_headers['id']] = sysmeta['id']
         hdrs[object_headers['mime_type']] = sysmeta['mime_type']
         hdrs[object_headers['policy']] = sysmeta['policy']
-<<<<<<< HEAD
         hdrs[object_headers['chunk_method']] = sysmeta['chunk_method']
-=======
->>>>>>> 70b4f678
+
 
         if metadata:
             for k, v in metadata.iteritems():
