--- conflicted
+++ resolved
@@ -400,13 +400,9 @@
 
         uri = self._make_uri('content/create')
         data = json.dumps(final_chunks)
-<<<<<<< HEAD
         resp, resp_body = self._request(
             'POST', uri, data=data, params=params, headers=headers)
-=======
-        resp, resp_body = self._request('PUT', uri, data=data, headers=headers)
         return final_chunks, bytes_transferred, content_checksum
->>>>>>> 7b1ffc50
 
     def _put_stream(self, obj_name, src, sysmeta, chunks, headers=None):
         global_checksum = hashlib.md5()
